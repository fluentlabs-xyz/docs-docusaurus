---
title: Step 3 - Deploy Blended Contracts 
sidebar_position: 4
---

<<<<<<< HEAD
Step 3 - Deploy Blended Contracts
---

This guide is based off of the template blended application in this [Github repo](https://github.com/fluentlabs-xyz/blended-template-foundry-cli).

:::prerequisite

Make sure you've followed along [step 1](./start-rust-contract.md) and [step 2](start-solidity-contract.md).

:::
=======
Step 3: Deploy Blended Contracts
---

This guide is based off of the template blended application in this [Github repo](https://github.com/fluentlabs-xyz/blended-template-foundry-cli).

>>>>>>> a3e6f573

Now that both Solidity and Rust contracts have been created and compiled, the next step is to deploy (and verify) them.

## 3.1 Deploy the Rust Contract with gblend

First you'll deploy the Rust contract (**the order matters!**):

```shell
<<<<<<< HEAD
gblend create RustTypesTest.wasm \
    --rpc-url https://rpc.testnet.fluent.xyz \
    --private-key $PRIVATE_KEY \
    --broadcast \
    --verify \
    --wasm \
    --verifier blockscout \
    --verifier-url https://testnet.fluentscan.xyz/api/
=======
gblend create RustEvmTypes.wasm \
--rpc-url https://rpc.testnet.fluent.xyz \
--private-key $PRIVATE_KEY \
--broadcast \
--verify \
--wasm \
--verifier blockscout \
--verifier-url https://testnet.fluentscan.xyz/api/
>>>>>>> a3e6f573
```

Be sure to capture the address the contract is deployed to and save it somewhere.

Note that you'll need to add your private key as environment variable in a `.env` file and then run `source .env`.

:::danger

Never use private keys linked to accounts with real funds, always use development wallets!

:::

## 3.2 Deploy the Solidity Contract

Now you can deploy the Solidity contract. As mentioned above, the order matters because you'll need the address of the deployed Rust contract (`RustTypesTest.wasm`).

```bash
<<<<<<< HEAD
gblend create src/FluentSolRustTypesTest.sol:FluentSolRustTypesTest \
    --rpc-url https://rpc.testnet.fluent.xyz \
    --private-key $PRIVATE_KEY \
    --broadcast \
    --constructor-args <RustTypesTestAddress> \
    --verify \
    --verifier blockscout \
    --verifier-url https://testnet.fluentscan.xyz/api/
=======
gblend create src/FluentEvmRustTypes.sol:FluentEvmRustTypes \
--constructor-args-path src/solidityConstructor/FluentEvmRustTypes.txt \
--rpc-url https://rpc.testnet.fluent.xyz \
--private-key $PRIVATE_KEY \
--broadcast \
--verify \
--verifier blockscout \
--verifier-url https://testnet.fluentscan.xyz/api/
>>>>>>> a3e6f573
```

## 3.3 Check with Block Explorer

Go to the [Fluent testnet block explorer](https://testnet.fluentscan.xyz) and look for the contract address the contracts were deployed to.

### Check Verification Status

The deployment commands up top, `gblend create`, included additional arguments to verify the contracts immediately on deployment. To check if the contracts did indeed get verified, find the contract at its address, and navigate to the _Contract_ tab. It should have a green checkmark next to its name if the verification was successful.
<<<<<<< HEAD

![Verified Contract](../../../static/img/verified-contract.png)

:::info[Patience is a virtue]

Note that it may take up to 3 minutes to verify the contract, this is not out of the ordinary so don't send new requests too frequently.

=======

![Verified Contract](../../../static/img/verified-contract.png)

:::info[Patience is a virtue]

Note that it may take up to 3 minutes to verify the contract, this is not out of the ordinary so don't send new requests too frequently.

>>>>>>> a3e6f573
:::

_Did the contract verification fail?_

Try again with these commands:

```bash
# WASM contract verification
<<<<<<< HEAD
gblend verify-contract <RustTypesTestAddress> RustTypesTest.wasm \
=======
gblend verify-contract <RustEvmTypesAddress> RustEvmTypes.wasm \
>>>>>>> a3e6f573
    --wasm \
    --verifier blockscout \
    --verifier-url https://testnet.fluentscan.xyz/api/
```

```bash
# Solidity contract verification
<<<<<<< HEAD
gblend verify-contract <FluentSolRustTypesTestAddress> FluentSolRustTypesTest \
    --verifier blockscout \
    --verifier-url https://testnet.fluentscan.xyz/api/ \
    --constructor-args <RustTypesTestAddress>
=======
gblend verify-contract <FluentEvmRustTypesAddress> FluentEvmRustTypes \
    --verifier blockscout \
    --verifier-url https://testnet.fluentscan.xyz/api/ \
    --constructor-args <RustEvmTypesAddress>
>>>>>>> a3e6f573
```

If this still does not solve the issue, check out the [troubleshooting guide](../../gblend/troubleshooting.md#wasm-contract-verification-fails).

### Read the Solidity function return values

With the Solidity contract verified on Blockscout, we are now able to test 
the Solidity and Rust contract Blended App. With the verified Solidity contract on Blockscout, go to:

```
Contract > Read/Write contract > Read
```

and click on the different function names. You should see values that match the correct type for that function name, confirming your Blended App is setup between Solidity and Rust. 🎉

## Next Up

While Fluentscan's web interface is good for quick testing, you'll likely want to interact with your blended application from some client environment. The last step in this guide explains how to integrate it using libraries like ethers.js.<|MERGE_RESOLUTION|>--- conflicted
+++ resolved
@@ -3,24 +3,11 @@
 sidebar_position: 4
 ---
 
-<<<<<<< HEAD
-Step 3 - Deploy Blended Contracts
----
-
-This guide is based off of the template blended application in this [Github repo](https://github.com/fluentlabs-xyz/blended-template-foundry-cli).
-
-:::prerequisite
-
-Make sure you've followed along [step 1](./start-rust-contract.md) and [step 2](start-solidity-contract.md).
-
-:::
-=======
 Step 3: Deploy Blended Contracts
 ---
 
 This guide is based off of the template blended application in this [Github repo](https://github.com/fluentlabs-xyz/blended-template-foundry-cli).
 
->>>>>>> a3e6f573
 
 Now that both Solidity and Rust contracts have been created and compiled, the next step is to deploy (and verify) them.
 
@@ -29,16 +16,6 @@
 First you'll deploy the Rust contract (**the order matters!**):
 
 ```shell
-<<<<<<< HEAD
-gblend create RustTypesTest.wasm \
-    --rpc-url https://rpc.testnet.fluent.xyz \
-    --private-key $PRIVATE_KEY \
-    --broadcast \
-    --verify \
-    --wasm \
-    --verifier blockscout \
-    --verifier-url https://testnet.fluentscan.xyz/api/
-=======
 gblend create RustEvmTypes.wasm \
 --rpc-url https://rpc.testnet.fluent.xyz \
 --private-key $PRIVATE_KEY \
@@ -47,7 +24,6 @@
 --wasm \
 --verifier blockscout \
 --verifier-url https://testnet.fluentscan.xyz/api/
->>>>>>> a3e6f573
 ```
 
 Be sure to capture the address the contract is deployed to and save it somewhere.
@@ -65,16 +41,6 @@
 Now you can deploy the Solidity contract. As mentioned above, the order matters because you'll need the address of the deployed Rust contract (`RustTypesTest.wasm`).
 
 ```bash
-<<<<<<< HEAD
-gblend create src/FluentSolRustTypesTest.sol:FluentSolRustTypesTest \
-    --rpc-url https://rpc.testnet.fluent.xyz \
-    --private-key $PRIVATE_KEY \
-    --broadcast \
-    --constructor-args <RustTypesTestAddress> \
-    --verify \
-    --verifier blockscout \
-    --verifier-url https://testnet.fluentscan.xyz/api/
-=======
 gblend create src/FluentEvmRustTypes.sol:FluentEvmRustTypes \
 --constructor-args-path src/solidityConstructor/FluentEvmRustTypes.txt \
 --rpc-url https://rpc.testnet.fluent.xyz \
@@ -83,7 +49,6 @@
 --verify \
 --verifier blockscout \
 --verifier-url https://testnet.fluentscan.xyz/api/
->>>>>>> a3e6f573
 ```
 
 ## 3.3 Check with Block Explorer
@@ -93,7 +58,6 @@
 ### Check Verification Status
 
 The deployment commands up top, `gblend create`, included additional arguments to verify the contracts immediately on deployment. To check if the contracts did indeed get verified, find the contract at its address, and navigate to the _Contract_ tab. It should have a green checkmark next to its name if the verification was successful.
-<<<<<<< HEAD
 
 ![Verified Contract](../../../static/img/verified-contract.png)
 
@@ -101,15 +65,6 @@
 
 Note that it may take up to 3 minutes to verify the contract, this is not out of the ordinary so don't send new requests too frequently.
 
-=======
-
-![Verified Contract](../../../static/img/verified-contract.png)
-
-:::info[Patience is a virtue]
-
-Note that it may take up to 3 minutes to verify the contract, this is not out of the ordinary so don't send new requests too frequently.
-
->>>>>>> a3e6f573
 :::
 
 _Did the contract verification fail?_
@@ -118,11 +73,7 @@
 
 ```bash
 # WASM contract verification
-<<<<<<< HEAD
-gblend verify-contract <RustTypesTestAddress> RustTypesTest.wasm \
-=======
 gblend verify-contract <RustEvmTypesAddress> RustEvmTypes.wasm \
->>>>>>> a3e6f573
     --wasm \
     --verifier blockscout \
     --verifier-url https://testnet.fluentscan.xyz/api/
@@ -130,17 +81,10 @@
 
 ```bash
 # Solidity contract verification
-<<<<<<< HEAD
-gblend verify-contract <FluentSolRustTypesTestAddress> FluentSolRustTypesTest \
-    --verifier blockscout \
-    --verifier-url https://testnet.fluentscan.xyz/api/ \
-    --constructor-args <RustTypesTestAddress>
-=======
 gblend verify-contract <FluentEvmRustTypesAddress> FluentEvmRustTypes \
     --verifier blockscout \
     --verifier-url https://testnet.fluentscan.xyz/api/ \
     --constructor-args <RustEvmTypesAddress>
->>>>>>> a3e6f573
 ```
 
 If this still does not solve the issue, check out the [troubleshooting guide](../../gblend/troubleshooting.md#wasm-contract-verification-fails).
